--- conflicted
+++ resolved
@@ -11,26 +11,12 @@
 from pyinla.configs.pyinla_config import PyinlaConfig
 from pyinla.core.model import Model
 from pyinla.solvers import DenseSolver, SerinvSolver, SparseSolver
-<<<<<<< HEAD
-from pyinla.submodels import RegressionSubModel, SpatioTemporalSubModel
-from pyinla.utils import (
-    allreduce,
-    synchronize,
-    get_device,
-    get_host,
-    print_msg,
-    set_device,
-    get_active_comm,
-    smartsplit,
-)
-=======
 from pyinla.submodels import (
     RegressionSubModel,
     SpatioTemporalSubModel,
 )
 
 from pyinla.utils import allreduce, get_device, get_host, print_msg, set_device
->>>>>>> a842944d
 
 xp.set_printoptions(precision=8, suppress=True, linewidth=150)
 
@@ -238,14 +224,10 @@
                 options={
                     "maxiter": self.config.minimize.max_iter,
                     "gtol": self.config.minimize.gtol,
-<<<<<<< HEAD
-                    "ftol": 0.0,
+                    "c1": self.config.minimize.c1,
+                    "c2": self.config.minimize.c2,
                     "disp": self.config.minimize.disp,
                     "ftol": 1e-18,
-=======
-                    "disp": self.config.minimize.disp,
-                    # "ftol": 1e-12,  # default 1e7
->>>>>>> a842944d
                 },
                 callback=callback,
             )
@@ -415,17 +397,9 @@
                     self._evaluate_prior_latent_parameters()
                 )
 
-<<<<<<< HEAD
                 f_theta[0] -= (
                     log_prior_hyperparameters + likelihood + prior_latent_parameters
                 )
-=======
-        # --- Evaluate likelihood at the optimized latent parameters x_star
-        likelihood: float = self.model.evaluate_likelihood(
-            eta=self.eta,
-            y=self.model.y,
-        )
->>>>>>> a842944d
 
             if task_mapping[0] != task_mapping[1]:
                 allreduce(
@@ -441,7 +415,6 @@
                 self.model.evaluate_log_prior_hyperparameters()
             )
 
-<<<<<<< HEAD
             Q_conditional, self.model.x[:], eta = self._inner_iteration()
 
             conditional_latent_parameters = (
@@ -451,19 +424,6 @@
                     x_mean=None,
                 )
             )
-=======
-        # print("log_prior_hyperparameters: ", log_prior_hyperparameters)
-        # print("likelihood: ", likelihood)
-        # print("prior_latent_parameters: ", prior_latent_parameters)
-        # print("conditional_latent_parameters: ", conditional_latent_parameters)
-
-        f_theta: float = -1.0 * (
-            log_prior_hyperparameters
-            + likelihood
-            + prior_latent_parameters
-            - conditional_latent_parameters
-        )
->>>>>>> a842944d
 
             prior_latent_parameters: float = self._evaluate_prior_latent_parameters(
                 x=self.model.x,
@@ -785,7 +745,6 @@
                 eta,
                 x_star,
             )
-<<<<<<< HEAD
             x_update[:] = self.solver.solve(
                 rhs=rhs,
             )
@@ -794,22 +753,6 @@
             counter += 1
 
         return Q_conditional, x_star, eta
-=======
-
-            self.x_update[:] = self.solver.solve(
-                rhs=rhs,
-            )
-
-            x_i_norm = xp.linalg.norm(self.x_update)
-            print("x_i_norm: ", x_i_norm)
-            counter += 1
-
-        print("model.x: ", self.model.x)
-
-        logdet: float = self.solver.logdet()
-
-        return logdet
->>>>>>> a842944d
 
     def _evaluate_prior_latent_parameters(
         self,
