# Copyright 2024 pyINLA authors. All rights reserved.

import math
import os

import numpy as np
from numpy.typing import ArrayLike
from scipy.optimize import minimize
from scipy.sparse import diags, load_npz, sparray

from pyinla.core.pyinla_config import PyinlaConfig
from pyinla.likelihoods.binomial import BinomialLikelihood
from pyinla.likelihoods.gaussian import GaussianLikelihood
from pyinla.likelihoods.poisson import PoissonLikelihood
from pyinla.models.regression import RegressionModel
from pyinla.models.spatio_temporal import SpatioTemporalModel
from pyinla.prior_hyperparameters.gaussian import GaussianPriorHyperparameters
from pyinla.prior_hyperparameters.penalized_complexity import (
    PenalizedComplexityPriorHyperparameters,
)
from pyinla.solvers.scipy_solver import ScipySolver
from pyinla.solvers.serinv_solver import SerinvSolver
from pyinla.utils.finite_difference_stencils import (
    gradient_finite_difference_5pt,
    hessian_diag_finite_difference_5pt,
)
from pyinla.utils.theta_utils import theta_array2dict, theta_dict2array


class INLA:
    """Integrated Nested Laplace Approximation (INLA).

    Parameters
    ----------
    pyinla_config : Path
        pyinla configuration file.
    """

    def __init__(
        self,
        pyinla_config: PyinlaConfig,
    ) -> None:
        self.pyinla_config = pyinla_config

        self.eps_inner_iteration = self.pyinla_config.eps_inner_iteration
        self.eps_gradient_f = self.pyinla_config.eps_gradient_f

        # # --- Load observation vector
        self.y = np.load(pyinla_config.input_dir / "y.npy")
        self.n_observations = self.y.shape[0]

        # --- Load design matrix
        self.a = load_npz(pyinla_config.input_dir / "a.npz")
        self.n_latent_parameters = self.a.shape[1]

        # --- Load latent parameters vector
        try:
            self.x = np.load(pyinla_config.input_dir / "x.npy")
        except FileNotFoundError:
            self.x = np.ones((self.a.shape[1]), dtype=float)

        print("x[:10] : ", self.x[:10])

        self._check_dimensions()

        # --- Initialize model
        if self.pyinla_config.model.type == "regression":
            self.model = RegressionModel(pyinla_config, self.n_latent_parameters)
            print("Regression model initialized.")
        elif self.pyinla_config.model.type == "spatio-temporal":
            self.model = SpatioTemporalModel(pyinla_config, self.n_latent_parameters)
            print("Spatio-temporal model initialized.")
        else:
            raise ValueError(
                f"Model '{self.pyinla_config.model.type}' not implemented."
            )

        # --- Initialize prior hyperparameters
        if self.pyinla_config.prior_hyperparameters.type == "gaussian":
            self.prior_hyperparameters = GaussianPriorHyperparameters(pyinla_config)
        elif self.pyinla_config.prior_hyperparameters.type == "penalized_complexity":
            self.prior_hyperparameters = PenalizedComplexityPriorHyperparameters(
                pyinla_config
            )
        else:
            raise ValueError(
                f"Prior hyperparameters '{self.pyinla_config.prior_hyperparameters.type}' not implemented."
            )

        # --- Initialize likelihood
        if self.pyinla_config.likelihood.type == "gaussian":
            self.likelihood = GaussianLikelihood(pyinla_config, self.n_observations)
            print("Gaussian likelihood initialized.")
        elif self.pyinla_config.likelihood.type == "poisson":
            self.likelihood = PoissonLikelihood(pyinla_config, self.n_observations)
            print("Poisson likelihood initialized.")
        elif self.pyinla_config.likelihood.type == "binomial":
            self.likelihood = BinomialLikelihood(pyinla_config, self.n_observations)
            print("Binomial likelihood initialized.")
        else:
            raise ValueError(
                f"Likelihood '{self.pyinla_config.likelihood.type}' not implemented."
            )

        # --- Initialize solver
        num_threads = os.getenv("OMP_NUM_THREADS")
        print(f"OMP_NUM_THREADS: {num_threads}")

        if self.pyinla_config.solver.type == "scipy":
            self.solver_Q_prior = ScipySolver(pyinla_config)
            self.solver_Q_conditional = ScipySolver(pyinla_config)
        elif self.pyinla_config.solver.type == "serinv":
            self.solver_Q_prior = SerinvSolver(pyinla_config)
            self.solver_Q_conditional = SerinvSolver(pyinla_config)

        else:
            raise ValueError(
                f"Solver '{self.pyinla_config.solver.type}' not implemented."
            )

        # --- Initialize theta
        self.theta_initial: ArrayLike = theta_dict2array(
            self.model.get_theta(), self.likelihood.get_theta()
        )

        self.theta = self.theta_initial
        self.f_value = 1e10

        self.counter = 0
        self.min_f = 1e10
        self.f_value = 1e10

        # --- set up recurrent variables
        self.Q_conditional: sparray = None

        print("INLA initialized.")
        print("Model:", self.pyinla_config.model.type)
        if len(self.model.get_theta()) > 0:
            print(
                "Prior hyperparameters model:",
                self.pyinla_config.prior_hyperparameters.type,
            )
            print(
                f"Prior theta model - spatial range.             mean : {self.prior_hyperparameters.mean_theta_spatial_range}, precision : {self.prior_hyperparameters.precision_theta_spatial_range}\n"
                f"Prior theta model - temporal range.            mean : {self.prior_hyperparameters.mean_theta_temporal_range}, precision : {self.prior_hyperparameters.precision_theta_temporal_range}\n"
                f"Prior theta model - spatio-temporal variation. mean : {self.prior_hyperparameters.mean_theta_spatio_temporal_variation}, precision : {self.prior_hyperparameters.precision_theta_spatio_temporal_variation}\n"
            )

        if len(self.likelihood.get_theta()) > 0:
            print(
                "Prior hyperparameters likelihood:",
                self.pyinla_config.prior_hyperparameters.type,
            )
            print(
                f"Prior theta likelihood. Mean : {self.prior_hyperparameters.mean_theta_observations}, precision : {self.prior_hyperparameters.precision_theta_observations}\n"
            )
            print("Initial theta:", self.theta_initial)
        print("Likelihood:", self.pyinla_config.likelihood.type)

    def run(self) -> np.ndarray:
        """Fit the model using INLA."""

        self.f_value = self._evaluate_f(self.theta_initial)
<<<<<<< HEAD
        # print(f"Initial function value: {self.f_value}")
=======
        print(f"Initial function value: {self.f_value}")
>>>>>>> 7c26bbe2

        if len(self.theta) > 0:
            grad_f_init = self._evaluate_gradient_f(self.theta_initial)
            print(f"Initial gradient: {grad_f_init}")

            result = minimize(
                self._evaluate_f,
                self.theta_initial,
                method="BFGS",
                jac=self._evaluate_gradient_f,
                options={
                    "maxiter": 100,
                    "gtol": 1e-1,
                    "disp": True,
                },
            )

            if result.success:
                print(
                    "Optimization converged successfully after",
                    result.nit,
                    "iterations.",
                )
<<<<<<< HEAD
                self.theta_star = result.x
                self.f_value = result.fun
                print("Optimal theta:", self.theta_star)
                print("Latent parameters:", self.x)
                return True
=======
                self.theta = result.x
                theta_model, theta_likelihood = theta_array2dict(
                    self.theta, self.model.get_theta(), self.likelihood.get_theta()
                )
                # print("Optimal theta:", self.theta_star)
                # print("Latent parameters:", self.x)
>>>>>>> 7c26bbe2
            else:
                print("Optimization did not converge.")
                return False

            print("counter:", self.counter)

<<<<<<< HEAD
        # print("Latent parameters:", self.x)

        return self.f_value
=======
        # TODO: check that Q_conditional was constructed using the right theta
        if self.Q_conditional is not None:
            self._placeholder_marginals_latent_parameters(self.Q_conditional)
        else:
            print("Q_conditional not defined.")
            raise ValueError

        return True
>>>>>>> 7c26bbe2

    def get_theta_star(self) -> dict:
        """Get the optimal theta."""
        return theta_array2dict(
            self.theta,
            self.model.get_theta(),
            self.likelihood.get_theta(),
        )

    def _check_dimensions(self) -> None:
        """Check the dimensions of the model."""
        assert self.y.shape[0] == self.a.shape[0], "Dimensions of y and A do not match."
        assert self.x.shape[0] == self.a.shape[1], "Dimensions of x and A do not match."

    def _evaluate_f(self, theta_i: np.ndarray) -> float:
        """evaluate the objective function f(theta) = log(p(theta|y)).

        Notes
        -----

        The objective function f(theta) is an approximation of the log posterior of the hyperparameters theta evaluated at theta_i in log-scale.
        Consisting of the following 4 terms: log prior hyperparameters, log likelihood, log prior of the latent parameters, and log conditional of the latent parameters.

        Parameters
        ----------
        theta_i : ArrayLike
            Hyperparameters theta.

        Returns
        -------
        objective_function_evalutation : float
            Function value f(theta) evaluated at theta_i.
        """

        self.theta = theta_i

        theta_model, theta_likelihood = theta_array2dict(
            theta_i, self.model.get_theta(), self.likelihood.get_theta()
        )

        # --- Evaluate the log prior of the hyperparameters
        log_prior_hyperparameters = self.prior_hyperparameters.evaluate_log_prior(
            theta_model, theta_likelihood
        )

        # --- Construct the prior precision matrix of the latent parameters
        Q_prior = self.model.construct_Q_prior(theta_model)

        # --- Optimize x (latent parameters) and construct conditional precision matrix
        self.Q_conditional, self.x = self._inner_iteration(
            Q_prior, self.x, theta_likelihood
        )

        # --- Evaluate likelihood at the optimized latent parameters x_star
        eta = self.a @ self.x
        likelihood = self.likelihood.evaluate_likelihood(eta, self.y, theta_likelihood)

        # --- Evaluate the prior of the latent parameters at x_star
        prior_latent_parameters = self._evaluate_prior_latent_parameters(
            Q_prior, self.x
        )

        # --- Evaluate the conditional of the latent parameters at x_star
        conditional_latent_parameters = self._evaluate_conditional_latent_parameters(
            self.Q_conditional, self.x, self.x
        )

        f_theta = -1 * (
            log_prior_hyperparameters
            + likelihood
            + prior_latent_parameters
            - conditional_latent_parameters
        )

<<<<<<< HEAD
        # print(f"Function value: {f_theta}")
=======
        # print(f"theta: {theta_i},      Function value: {f_theta}")
>>>>>>> 7c26bbe2

        if f_theta < self.min_f:
            self.min_f = f_theta
            self.counter += 1
            print(f"theta: {theta_i},      Function value: {f_theta}")
            # print(f"Minimum function value: {self.min_f}. Counter: {self.counter}")

        return f_theta

    def _evaluate_gradient_f(self, theta_i: np.ndarray) -> np.ndarray:
        """evaluate the gradient of the objective function f(theta) = log(p(theta|y)).

        Notes
        -----
        Evaluate the gradient of the objective function f(theta) = log(p(theta|y)) wrt to theta
        using a finite difference approximation. For now implement only central difference scheme.

        Returns
        -------
        grad_f : np.ndarray
            Gradient of the objective function f(theta) evaluated at theta_i.

        """

        dim_theta = theta_i.shape[0]
        grad_f = np.zeros(dim_theta)

        # TODO: Theses evaluations are independant and can be performed
        # in parallel.
        for i in range(dim_theta):
            theta_plus = theta_i.copy()
            theta_minus = theta_i.copy()

            theta_plus[i] += self.eps_gradient_f
            theta_minus[i] -= self.eps_gradient_f

            f_plus = self._evaluate_f(theta_plus)
            f_minus = self._evaluate_f(theta_minus)

            grad_f[i] = (f_plus - f_minus) / (2 * self.eps_gradient_f)

        print(f"Gradient: {grad_f}")

        return grad_f

    def _inner_iteration(
        self, Q_prior: sparray, x_i: ArrayLike, theta_likelihood: dict
    ):
        x_update = np.zeros_like(x_i)
        x_i_norm = 1

        # print("theta: ", self.theta)
        # print("x_i[:10] : ", x_i[:10])
        # print("Q_prior[:10, :10] : ", Q_prior[:10, :10].toarray())

        counter = 0
        # print(f"Inner iteration {counter} norm: {x_i_norm}")
        while x_i_norm >= self.eps_inner_iteration:
            if counter > 50:
                print("Inner iteration did not converge! Counter : ", counter)
                raise ValueError

            x_i[:] += x_update[:]

            eta = self.a @ x_i

            # TODO: need to vectorize !!
            gradient_likelihood = gradient_finite_difference_5pt(
                self.likelihood.evaluate_likelihood, eta, self.y, theta_likelihood
            )

            # gradient_likelihood = self.likelihood.evaluate_gradient_likelihood(
            #     eta, self.y, theta_likelihood
            # )
            # if not np.allclose(
            #     gradient_likelihood, gradient_likelihood_comp, atol=1e-3, rtol=1e-2
            # ):
            #     print("Gradient likelihood not equal!")
            #     print("Gradient likelihood:", gradient_likelihood[:10])
            #     print("Gradient likelihood comp:", gradient_likelihood_comp[:10])

            #     raise ValueError

            rhs = -1 * Q_prior @ x_i + self.a.T @ gradient_likelihood

            # TODO: need to vectorize
            hessian_likelihood_diag = hessian_diag_finite_difference_5pt(
                self.likelihood.evaluate_likelihood, eta, self.y, theta_likelihood
            )
            hessian_likelihood = diags(hessian_likelihood_diag)

            # hessian_likelihood = self.likelihood.evaluate_hessian_likelihood(
            #     eta, self.y, theta_likelihood
            # )
            # if not np.allclose(
            #     hessian_likelihood.data,
            #     hessian_likelihood_comp.data,
            #     atol=1e-3,
            #     rtol=1e-2,
            # ):
            #     print("Hessian likelihood not equal!")
            #     print("Hessian likelihood:", hessian_likelihood.diagonal()[:10])
            #     print(
            #         "Hessian likelihood comp:", hessian_likelihood_comp.diagonal()[:10]
            #     )

            #     raise ValueError

            Q_conditional = self.model.construct_Q_conditional(
                Q_prior,
                self.a,
                hessian_likelihood,
            )

            self.solver_Q_conditional.cholesky(Q_conditional)
            x_update[:] = self.solver_Q_conditional.solve(rhs)

            x_i_norm = np.linalg.norm(x_update)
            counter += 1
            # print(f"Inner iteration {counter} norm: {x_i_norm}")

        print("Inner iteration converged after", counter, "iterations.")
        return Q_conditional, x_i

    def _evaluate_prior_latent_parameters(self, Q_prior: sparray, x: ArrayLike):
        """Evaluation of the prior of the latent parameters at x using the prior precision
        matrix Q_prior and assuming mean zero.

        Parameters
        ----------
        Q_prior : ArrayLike
            Prior precision matrix.
        x : ArrayLike
            Latent parameters.

        Notes
        -----
        The prior of the latent parameters is by definition a multivariate normal
        distribution with mean 0 and precision matrix Q_prior which is evaluated at
        x in log-scale. The evaluation requires the computation of the log
        determinant of Q_prior.
        Log normal:
        .. math:: 0.5*log(1/(2*\pi)^n * |Q_prior|)) - 0.5 * x.T Q_prior x

        Returns
        -------
        logprior : float
            Log prior of the latent parameters evaluated at x
        """

        n = x.shape[0]

        self.solver_Q_prior.cholesky(Q_prior)
        logdet_Q_prior = self.solver_Q_prior.logdet()

        log_prior_latent_parameters = (
            -n / 2 * np.log(2 * math.pi)
            + 0.5 * logdet_Q_prior
            - 0.5 * x.T @ Q_prior @ x
        )

        return log_prior_latent_parameters

    def _evaluate_conditional_latent_parameters(self, Q_conditional, x, x_mean):
        """Evaluation of the conditional of the latent parameters at x using the conditional precision matrix Q_conditional and the mean x_mean.

        Notes
        -----
        The conditional of the latent parameters is by definition a multivariate normal distribution with mean x_mean and precision matrix Q_conditional
        which is evaluated at x in log-scale.
        The evaluation requires the computation of the log determinant of Q_conditional.
        log normal: 0.5*log(1/(2*pi)^n * |Q_conditional|)) - 0.5 * (x - x_mean).T @ Q_conditional @ (x - x_mean)

        Parameters
        ----------
        Q_conditional : ArrayLike
            Conditional precision matrix.
        x : ArrayLike
            Latent parameters.
        x_mean : ArrayLike
            Mean of the latent parameters.

        Returns
        -------
        log_conditional : float
            Log conditional of the latent parameters evaluated at x
        """

        # n = x.shape[0]

        # get current theta, check if this theta matches the theta used to construct Q_conditional
        # if yes, check if L already computed, if yes -> takes this L
        self.solver_Q_conditional.cholesky(Q_conditional)
        logdet_Q_conditional = self.solver_Q_conditional.logdet()

        # TODO: evaluate it at the mean -> this becomes zero ...
        # log_conditional_latent_parameters = (
        #     -n / 2 * np.log(2 * math.pi)
        #     + 0.5 * logdet_Q_conditional
        #     - 0.5 * (x - x_mean).T @ Q_conditional @ (x - x_mean)
        # )

        log_conditional_latent_parameters = 0.5 * logdet_Q_conditional

        return log_conditional_latent_parameters

    def _evaluate_GMRF(self, x_star, solver_instance, Q, x_mean=None):
        # n = x_star.shape[0]

        # write solver function that checks if current theta matches theta of solver
        # self.solver_instance.cholesky(Q)
        pass

    def _placeholder_marginals_latent_parameters(self, Q_conditional):
        # self.solver_Q_conditional.cholesky(Q_conditional)
        # TODO: add proper check that current theta & theta of Q_conditional match
        theta_model, _ = theta_array2dict(
            self.theta, self.model.get_theta(), self.likelihood.get_theta()
        )
        if self.model.get_theta() != theta_model:
            print("theta of Q_conditional does not match current theta")
            raise ValueError

        self.solver_Q_conditional.full_inverse()
        Q_inverse_selected = self.solver_Q_conditional.extract_selected_inverse(
            self.solver_Q_conditional.A_inv
        )

        # min_size = min(self.n_latent_parameters, 6)
        # print(f"Q_inverse_selected[:{min_size}, :{min_size}]: \n", Q_inverse_selected[:min_size, :min_size].toarray())

        latent_parameters_marginal_sd = np.sqrt(Q_inverse_selected.diagonal())
        print(
            f"standard deviation fixed effects: {latent_parameters_marginal_sd[-self.pyinla_config.model.n_fixed_effects:]}"
        )

        return Q_inverse_selected<|MERGE_RESOLUTION|>--- conflicted
+++ resolved
@@ -128,10 +128,10 @@
 
         self.counter = 0
         self.min_f = 1e10
-        self.f_value = 1e10
 
         # --- set up recurrent variables
         self.Q_conditional: sparray = None
+        self.f_value = 1e10
 
         print("INLA initialized.")
         print("Model:", self.pyinla_config.model.type)
@@ -161,11 +161,7 @@
         """Fit the model using INLA."""
 
         self.f_value = self._evaluate_f(self.theta_initial)
-<<<<<<< HEAD
         # print(f"Initial function value: {self.f_value}")
-=======
-        print(f"Initial function value: {self.f_value}")
->>>>>>> 7c26bbe2
 
         if len(self.theta) > 0:
             grad_f_init = self._evaluate_gradient_f(self.theta_initial)
@@ -189,31 +185,19 @@
                     result.nit,
                     "iterations.",
                 )
-<<<<<<< HEAD
-                self.theta_star = result.x
+                self.theta = result.x
                 self.f_value = result.fun
-                print("Optimal theta:", self.theta_star)
-                print("Latent parameters:", self.x)
-                return True
-=======
-                self.theta = result.x
                 theta_model, theta_likelihood = theta_array2dict(
                     self.theta, self.model.get_theta(), self.likelihood.get_theta()
                 )
                 # print("Optimal theta:", self.theta_star)
                 # print("Latent parameters:", self.x)
->>>>>>> 7c26bbe2
             else:
                 print("Optimization did not converge.")
                 return False
 
             print("counter:", self.counter)
 
-<<<<<<< HEAD
-        # print("Latent parameters:", self.x)
-
-        return self.f_value
-=======
         # TODO: check that Q_conditional was constructed using the right theta
         if self.Q_conditional is not None:
             self._placeholder_marginals_latent_parameters(self.Q_conditional)
@@ -222,7 +206,6 @@
             raise ValueError
 
         return True
->>>>>>> 7c26bbe2
 
     def get_theta_star(self) -> dict:
         """Get the optimal theta."""
@@ -297,11 +280,7 @@
             - conditional_latent_parameters
         )
 
-<<<<<<< HEAD
-        # print(f"Function value: {f_theta}")
-=======
         # print(f"theta: {theta_i},      Function value: {f_theta}")
->>>>>>> 7c26bbe2
 
         if f_theta < self.min_f:
             self.min_f = f_theta
