# Copyright 2024-2025 pyINLA authors. All rights reserved.

import re

import numpy as np
from scipy.sparse import spmatrix

from pyinla import ArrayLike, NDArray, sp, xp
<<<<<<< HEAD
from pyinla.configs.models_config import CoregionalModelConfig
from pyinla.core.model import Model
=======
from pyinla.core.model import Model

from pyinla.configs.models_config import CoregionalModelConfig
>>>>>>> bd2ec2ea
from pyinla.core.prior_hyperparameters import PriorHyperparameters
from pyinla.prior_hyperparameters import (
    GaussianPriorHyperparameters,
    PenalizedComplexityPriorHyperparameters,
)
from pyinla.submodels import RegressionSubModel, SpatialSubModel, SpatioTemporalSubModel

from pyinla.utils import bdiag_tiling


class CoregionalModel(Model):
    """Core class for statistical models."""

    def __init__(
        self,
        models: list[Model],
        coregional_model_config: CoregionalModelConfig,
        **kwargs,
    ) -> None:
        """Initializes the model."""

        self.models: list[Model] = models

        # Check the coregionalization type (Spacial or SpatioTemporal)
        self.coregionalization_type: str
        self.n_models: int = coregional_model_config.n_models
        assert self.n_models == len(
            self.models
        ), "Number of models does not match the number of models in the CoregionalModelConfig"
        self.n_spatial_nodes: int = None
        self.n_temporal_nodes: int = 1
        self.n_fixed_effects_per_model: int = 0
        for i, model in enumerate(self.models):
            if i == 0:
                if isinstance(model.submodels[0], SpatioTemporalSubModel):
                    self.coregionalization_type = "spatio_temporal"
                    self.n_spatial_nodes = model.submodels[0].ns
                    self.n_temporal_nodes = model.submodels[0].nt
                elif isinstance(model.submodels[0], SpatialSubModel):
                    self.coregionalization_type = "spatial"
                    self.n_spatial_nodes = model.submodels[0].ns
                else:
                    print("model.submodels[0]: ", model.submodels[0])
                    raise ValueError(
                        "Invalid model type. Must be 'spatial' or 'spatio-temporal'."
                    )
                if len(model.submodels) > 1:
                    if isinstance(model.submodels[1], RegressionSubModel):
                        self.n_fixed_effects_per_model = model.submodels[
                            1
                        ].n_fixed_effects
            else:
                # Check that all models are the same
                if isinstance(model.submodels[0], SpatioTemporalSubModel):
                    if self.coregionalization_type != "spatio_temporal":
                        raise ValueError(
                            f"Model {model} is not of the same type as the first model (SpatioTemporalModel)"
                        )
                    # Check that the size of the SpatioTemporal fields are the same
                    if (
                        model.submodels[0].ns != self.n_spatial_nodes
                        or model.submodels[0].nt != self.n_temporal_nodes
                    ):
                        raise ValueError(
                            f"Model {model} is not of the same size as the first model (SpatioTemporalModel)"
                        )
                elif isinstance(model.submodels[0], SpatialSubModel):
                    if self.coregionalization_type != "spatial":
                        raise ValueError(
                            f"Model {model} is not of the same type as the first model (SpatialModel)"
                        )
                    # Check that the size of the Spatial fields are the same
                    if model.submodels[0].ns != self.n_spatial_nodes:
                        raise ValueError(
                            f"Model {model} is not of the same size as the first model (SpatialModel)"
                        )
                else:
                    raise ValueError(
                        "Invalid model type. Must be 'spatial' or 'spatio-temporal'."
                    )
                if len(model.submodels) > 1:
                    if isinstance(model.submodels[1], RegressionSubModel):
                        if (
                            model.submodels[1].n_fixed_effects
                            != self.n_fixed_effects_per_model
                        ):
                            raise ValueError(
                                f"Model {model} has a different number of fixed effects than the first model"
                            )

        # Get Models() hyperparameters
        theta: ArrayLike = []
        theta_keys: ArrayLike = []
        self.hyperparameters_idx: ArrayLike = [0]
        self.prior_hyperparameters: list[PriorHyperparameters] = []

        for model in self.models:
            theta_model = model.theta
            theta_keys_model = model.theta_keys

            # remove the theta that correspond to the "sigma_xx" where x can be whatever
            sigma_indices = [
                i
                for i, key in enumerate(theta_keys_model)
                if re.match(r"sigma_\w+", key)
            ]
            theta_model = [
                theta for i, theta in enumerate(theta_model) if i not in sigma_indices
            ]
            theta_keys_model = [
                key for i, key in enumerate(theta_keys_model) if i not in sigma_indices
            ]

            theta.append(xp.array(theta_model))
            theta_keys += theta_keys_model

            self.hyperparameters_idx.append(
                self.hyperparameters_idx[-1] + len(theta_model)
            )

            # Get the prior hyperparameters of the model
            self.prior_hyperparameters += [
                prior_hyperparameters
                for i, prior_hyperparameters in enumerate(model.prior_hyperparameters)
                if i not in sigma_indices
            ]

        # Initialize the Coregional Hyperparameters:
        (
            theta_coregional_model,
            theta_keys_coregional_model,
        ) = coregional_model_config.read_hyperparameters()
        theta.append(xp.array(theta_coregional_model))
        theta_keys += theta_keys_coregional_model

        self.hyperparameters_idx.append(
            self.hyperparameters_idx[-1] + len(theta_coregional_model)
        )

        # Finalize the hyperparameters
        self.theta: NDArray = xp.concatenate(theta)
        self.n_hyperparameters = self.theta.size
        self.theta_keys: NDArray = theta_keys

        # Initialize the Coregional Prior Hyperparameters
        for ph in coregional_model_config.ph_sigmas:
            if ph.type == "gaussian":
                self.prior_hyperparameters.append(
                    GaussianPriorHyperparameters(
                        config=ph,
                    )
                )
            elif ph.type == "penalized_complexity":
                self.prior_hyperparameters.append(
                    PenalizedComplexityPriorHyperparameters(
                        config=ph,
                    )
                )
            else:
                raise ValueError(f"Invalid prior hyperparameters type: {ph.type}")

        for ph in coregional_model_config.ph_lambdas:
            if ph.type == "gaussian":
                self.prior_hyperparameters.append(
                    GaussianPriorHyperparameters(
                        config=ph,
                    )
                )
            elif ph.type == "penalized_complexity":
                self.prior_hyperparameters.append(
                    PenalizedComplexityPriorHyperparameters(
                        config=ph,
                    )
                )
            else:
                raise ValueError(f"Invalid prior hyperparameters type: {ph.type}")

        # Construct Coregional Model data from its Models()
        self.n_latent_parameters: int = 0
        self.latent_parameters_idx: list[int] = [0]
        self.n_observations: int = 0
        self.n_observations_idx: list[int] = [0]
        for model in self.models:
            self.n_latent_parameters += model.n_latent_parameters
            self.latent_parameters_idx.append(self.n_latent_parameters)
            self.n_observations += model.n_observations
            self.n_observations_idx.append(self.n_observations)

        # Assemble the latent parameters and observations from the Models()
        self.x: NDArray = xp.zeros(self.n_latent_parameters)
        self.y: NDArray = xp.zeros(self.n_observations)
        for i, model in enumerate(self.models):
<<<<<<< HEAD
            coo_model_a = model.a.tocoo()
            a_data.append(coo_model_a.data)
            # a_rows.append(coo_model_a.row)
            a_rows.append(
                coo_model_a.row
                + self.n_observations_idx[i] * xp.ones(coo_model_a.row.size, dtype=int)
            )
            a_cols.append(
                coo_model_a.col
                + self.latent_parameters_idx[i]
                * xp.ones(coo_model_a.col.size, dtype=int)
            )

=======
>>>>>>> bd2ec2ea
            self.x[
                self.latent_parameters_idx[i] : self.latent_parameters_idx[i + 1]
            ] = model.x

            self.y[
                self.n_observations_idx[i] : self.n_observations_idx[i + 1]
            ] = model.y

        self.a: spmatrix = bdiag_tiling([model.a for model in self.models]).tocsc()

        if self.coregionalization_type == "spatio_temporal":
            permutation_latent_variables = self._generate_permutation_indices_for_a(
                self.n_temporal_nodes,
                self.n_spatial_nodes,
                self.n_models,
                self.n_fixed_effects_per_model,
            )

            self.a = self.a[:, permutation_latent_variables]
            self.x = self.x[permutation_latent_variables]

<<<<<<< HEAD
        permutation_latent_variables = self._generate_permutation_indices_for_a(
            self.n_temporal_nodes,
            self.n_spatial_nodes,
            self.n_models,
            self.n_fixed_effects_per_model,
        )

        self.a = self.a[:, permutation_latent_variables]
        self.x = self.x[permutation_latent_variables]

=======
>>>>>>> bd2ec2ea
        # --- Recurrent variables
        self.Q_prior = None
        self.Q_prior_data_mapping = [0]
        self.Q_conditional = None
        self.Q_conditional_data_mapping = [0]

    def construct_Q_prior(self) -> spmatrix:
        Qst_list: list = []
        Q_r: list = []

        for i, model in enumerate(self.models):
            submodel_st = model.submodels[0]
            # Get the spatio-temporal submodel idx
            kwargs_st = {}
            for hp_idx in range(
                model.hyperparameters_idx[0], model.hyperparameters_idx[1]
            ):
                # need to get theta from self.theta
                kwargs_st[model.theta_keys[hp_idx]] = float(model.theta[hp_idx])
                idx = self.hyperparameters_idx[i] + hp_idx
                # print(
                #     "idx: ",
                #     idx,
                #     "theta_keys[idx]: ",
                #     model.theta_keys[hp_idx],
                #     "theta[idx]: ",
                #     self.theta[idx],
                # )
                # print("theta_keys[idx]: ", model.theta_keys[hp_idx])
                # kwargs_st[model.theta_keys[hp_idx]] = float(model.theta[hp_idx])
                kwargs_st[model.theta_keys[hp_idx]] = float(self.theta[idx])
                # print("self.model.theta: ", model.theta)

            # print("in construct Qprior: kwargs_st: ", kwargs_st)
            Qst_list.append(submodel_st.construct_Q_prior(**kwargs_st).tocsc())

            if len(model.submodels) > 1:
                # Create the regression tip
                submodel_r = model.submodels[1]
                # Get the spatio-temporal submodel idx
                kwargs_r = {}
                for hp_idx in range(
                    model.hyperparameters_idx[1], model.hyperparameters_idx[2]
                ):
                    kwargs_r[model.theta_keys[hp_idx]] = float(model.theta[hp_idx])
                Q_r.append(submodel_r.construct_Q_prior(**kwargs_r).tocsc())

        sigma_0 = xp.exp(self.theta[self.theta_keys.index("sigma_0")])
        sigma_1 = xp.exp(self.theta[self.theta_keys.index("sigma_1")])

        lambda_0_1 = self.theta[self.theta_keys.index("lambda_0_1")]

        if self.n_models == 2:
            Qprior_st = sp.sparse.vstack(
                [
                    sp.sparse.hstack(
                        [
                            (1 / sigma_0**2) * Qst_list[0]
                            + (lambda_0_1**2 / sigma_1**2) * Qst_list[1],
                            (-lambda_0_1 / sigma_1**2) * Qst_list[1],
                        ]
                    ),
                    sp.sparse.hstack(
                        [
                            (-lambda_0_1 / sigma_1**2) * Qst_list[1],
                            (1 / sigma_1**2) * Qst_list[1],
                        ]
                    ),
                ]
            ).tocsc()
        elif self.n_models == 3:
            sigma_2 = xp.exp(self.theta[self.theta_keys.index("sigma_2")])

            lambda_0_2 = self.theta[self.theta_keys.index("lambda_0_2")]
            lambda_1_2 = self.theta[self.theta_keys.index("lambda_1_2")]

            Qprior_st = sp.sparse.vstack(
                [
                    sp.sparse.hstack(
                        [
                            (1 / sigma_0**2) * Qst_list[0]
                            + (lambda_0_1**2 / sigma_1**2) * Qst_list[1]
                            + (lambda_1_2**2 / sigma_2**2) * Qst_list[2],
                            (-lambda_0_1 / sigma_1**2) * Qst_list[1]
                            + (lambda_0_2 * lambda_1_2 / sigma_2**2) * Qst_list[2],
                            -lambda_1_2 / sigma_2**2 * Qst_list[2],
                        ]
                    ),
                    sp.sparse.hstack(
                        [
                            (-lambda_0_1 / sigma_1**2) * Qst_list[1]
                            + (lambda_0_2 * lambda_1_2 / sigma_2**2) * Qst_list[2],
                            (1 / sigma_1**2) * Qst_list[1]
                            + (lambda_0_2**2 / sigma_2**2) * Qst_list[2],
                            -lambda_0_2 / sigma_2**2 * Qst_list[2],
                        ]
                    ),
                    sp.sparse.hstack(
                        [
                            -lambda_1_2 / sigma_2**2 * Qst_list[2],
                            -lambda_0_2 / sigma_2**2 * Qst_list[2],
                            (1 / sigma_2**2) * Qst_list[2],
                        ]
                    ),
                ]
            ).tocsc()

        # Apply the permutation to the Qprior_st
        if self.coregionalization_type == "spatio_temporal":
            # Permute matrix
<<<<<<< HEAD
            p_vec = self._generate_permutation_indices(
                self.n_temporal_nodes, self.n_spatial_nodes, self.n_models
            )

            # permute Q
            Qprior_st_perm = Qprior_st[p_vec, :][:, p_vec]

        if Q_r != []:
            # if Q_r:
            # Qprior_reg = sp.sparse.bmat([[Q] for Q in Q_r]).tocsc()
            # self.Q_prior = sp.sparse.bmat([[Qprior_st_perm, None], [None, Qprior_reg]]).tocsc()

            # Qprior_reg = bdiag_tilling(Q_r)
            # self.Q_prior = bdiag_tilling([Qprior_st_perm, Qprior_reg])
=======
            p_vec = self._generate_permutation_indices(self.n_temporal_nodes, self.n_spatial_nodes, self.n_models)
            Qprior_st_perm = Qprior_st[p_vec, :][:, p_vec]
        else:
            Qprior_st_perm = Qprior_st
>>>>>>> bd2ec2ea

        if Q_r != []:
            Qprior_reg = bdiag_tiling(Q_r).tocsc()
            self.Q_prior = bdiag_tiling([Qprior_st_perm, Qprior_reg]).tocsc()
        else:
            self.Q_prior = Qprior_st_perm

        return self.Q_prior

    def construct_Q_conditional(
        self,
        eta: NDArray,
    ) -> float:
        """Construct the conditional precision matrix.

        Note
        ----
        Input of the hessian of the likelihood is a diagonal matrix.
        The negative hessian is required, therefore the minus in front.

        """

        d_list = []
        for i, model in enumerate(self.models):
            if model.likelihood_config.type == "gaussian":
                kwargs = {
                    "eta": eta[
                        self.n_observations_idx[i] : self.n_observations_idx[i + 1]
                    ],
                    "theta": float(self.theta[self.hyperparameters_idx[i + 1] - 1]),
                }
            else:
                kwargs = {
                    "eta": eta[
                        self.n_observations_idx[i] : self.n_observations_idx[i + 1]
                    ],
                }

            d_list.append(model.likelihood.evaluate_hessian_likelihood(**kwargs))

        d_matrix = bdiag_tiling(d_list).tocsc()

        self.Q_conditional = self.Q_prior - self.a.T @ d_matrix @ self.a

        return self.Q_conditional

    def construct_information_vector(
        self,
        eta: NDArray,
        x_i: NDArray,
    ) -> NDArray:
        """Construct the information vector."""

        gradient_vector_list = []
        for i, model in enumerate(self.models):
            gradient_likelihood = model.likelihood.evaluate_gradient_likelihood(
                eta=eta[self.n_observations_idx[i] : self.n_observations_idx[i + 1]],
                y=self.y[self.n_observations_idx[i] : self.n_observations_idx[i + 1]],
                theta=float(self.theta[self.hyperparameters_idx[i + 1] - 1]),
            )

            gradient_vector_list.append(gradient_likelihood)

        gradient_likelihood = xp.concatenate(gradient_vector_list)

        information_vector: NDArray = (
            -1 * self.Q_prior @ x_i + self.a.T @ gradient_likelihood
        )

        return information_vector

<<<<<<< HEAD
    def evaluate_likelihood(
        self,
        eta: NDArray,
    ) -> float:
        # print("\nin evaluate likelihood:")
        likelihood: float = 0.0
=======
    def is_likelihood_gaussian(self) -> bool:
        """Check if the likelihood is Gaussian."""
        for model in self.models:
            if not model.is_likelihood_gaussian():
                return False
        return True

    def evaluate_likelihood(self, 
            eta: NDArray,
        ) -> float:

        likelihood: float = 0.
>>>>>>> bd2ec2ea
        for i, model in enumerate(self.models):
            likelihood += model.likelihood.evaluate_likelihood(
                eta=eta[self.n_observations_idx[i] : self.n_observations_idx[i + 1]],
                y=self.y[self.n_observations_idx[i] : self.n_observations_idx[i + 1]],
                theta=float(self.theta[self.hyperparameters_idx[i + 1] - 1]),
            )
            # print("theta: ", float(self.theta[self.hyperparameters_idx[i+1]-1]))

        return likelihood

    def evaluate_log_prior_hyperparameters(self) -> float:
        """Evaluate the log prior hyperparameters."""
        log_prior = 0.0

        theta_interpret = self.theta

        # print("\nin evaluate_log_prior_hyperparameters")
        for i, prior_hyperparameter in enumerate(self.prior_hyperparameters):
            # print(f"theta_interpret{i}: {theta_interpret[i]}, log prior: ", prior_hyperparameter.evaluate_log_prior(theta_interpret[i]))
            log_prior += prior_hyperparameter.evaluate_log_prior(theta_interpret[i])

        return log_prior

    def __str__(self) -> str:
        """String representation of the model."""
        # Collect general information about the model
        coregional_model_info = [
            " --- Coregional Model ---",
            f"n_hyperparameters: {self.n_hyperparameters}",
            f"n_latent_parameters: {self.n_latent_parameters}",
            f"n_observations: {self.n_observations}",
        ]

        # Collect each submodel's information
        model_info = [str(model) for model in self.models]

        # Combine model information and submodel information
        return "\n".join(coregional_model_info + model_info)

    def _generate_permutation_indices(
        self, n_temporal_nodes: int, n_spatial_nodes: int, n_models: int
    ):
        """
        Generate a permutation vector containing indices in the pattern:
        [0:block_size, n*block_size:(n+1)*block_size, 1*block_size:(1+1)*block_size, (n+1)*block_size:(n+1+1)*block_size, ...]

        Parameters
        ----------
        n_temporal_nodes : int
            Number of blocks.
        n_spatial_nodes : int
            Size of each block.
        n_models : int
            Number of models.

        Returns
        -------
        np.ndarray
            The generated permutation vector.
        """
        indices = np.arange(n_temporal_nodes * n_spatial_nodes)

        first_idx = indices.reshape(n_temporal_nodes, n_spatial_nodes)
        second_idx = first_idx + n_temporal_nodes * n_spatial_nodes

        if n_models == 2:
            perm_vectorized = np.hstack((first_idx, second_idx)).flatten()
        if n_models == 3:
            third_idx = second_idx + n_temporal_nodes * n_spatial_nodes
            perm_vectorized = np.hstack((first_idx, second_idx, third_idx)).flatten()

        return perm_vectorized

<<<<<<< HEAD
    def _generate_permutation_indices_for_a(
=======
    def _generate_permutation_indices_for_a_new(
>>>>>>> bd2ec2ea
        self,
        n_temporal_nodes: int,
        n_spatial_nodes: int,
        n_models: int,
        n_fixed_effects_per_model: int,
    ):
<<<<<<< HEAD
=======
        """
        Generate a permutation vector containing indices in the pattern:
        [0:block_size, n*block_size:(n+1)*block_size, 1*block_size:(1+1)*block_size, (n+1)*block_size:(n+1+1)*block_size, ...]

        Parameters
        ----------
        n_temporal_nodes : int
            Number of blocks.
        n_spatial_nodes : int
            Size of each block.
        n_models : int
            Number of models.

        Returns
        -------
        np.ndarray
            The generated permutation vector.
        """
        indices = np.arange(n_temporal_nodes * n_spatial_nodes)
        # indices_fixed_effects_1 = len(indices) + np.arange(n_fixed_effects_per_model)

        first_idx = indices.reshape(n_temporal_nodes, n_spatial_nodes)
        second_idx = first_idx + n_temporal_nodes * n_spatial_nodes
        indices_fixed_effects_1 = 2 * n_temporal_nodes * n_spatial_nodes + np.arange(
            n_fixed_effects_per_model
        )
        indices_fixed_effects_2 = n_fixed_effects_per_model + indices_fixed_effects_1

        if n_models == 2:
            perm_vectorized = np.concatenate(
                [
                    np.hstack((first_idx, second_idx)).flatten(),
                    indices_fixed_effects_1,
                    indices_fixed_effects_2,
                ]
            )
        elif n_models == 3:
            third_idx = (
                second_idx
                + n_temporal_nodes * n_spatial_nodes
                + 2 * n_fixed_effects_per_model
            )
            indices_fixed_effects_3 = (
                3 * n_temporal_nodes * n_spatial_nodes
                + 2 * n_fixed_effects_per_model
                + np.arange(n_fixed_effects_per_model)
            )
            perm_vectorized = np.concatenate(
                [
                    np.hstack((first_idx, second_idx, third_idx)).flatten(),
                    indices_fixed_effects_1,
                    indices_fixed_effects_2,
                    indices_fixed_effects_3,
                ]
            )

        return perm_vectorized

    def _generate_permutation_indices_for_a(self, n_temporal_nodes: int, n_spatial_nodes: int, n_models: int, n_fixed_effects_per_model: int):
>>>>>>> bd2ec2ea
        """
        Generate a permutation vector containing indices in the pattern:
        [0:block_size, n*block_size:(n+1)*block_size, 1*block_size:(1+1)*block_size, (n+1)*block_size:(n+1+1)*block_size, ...]

        Parameters
        ----------
        n_temporal_nodes : int
            Number of blocks.
        n_spatial_nodes : int
            Size of each block.
        n_models : int
            Number of models.

        Returns
        -------
        np.ndarray
            The generated permutation vector.
        """
        indices = np.arange(n_temporal_nodes * n_spatial_nodes)
        indices_fixed_effects_1 = len(indices) + np.arange(n_fixed_effects_per_model)

        first_idx = indices.reshape(n_temporal_nodes, n_spatial_nodes)
        second_idx = (
            first_idx + n_fixed_effects_per_model + n_temporal_nodes * n_spatial_nodes
        )
        indices_fixed_effects_2 = (
            2 * n_temporal_nodes * n_spatial_nodes
            + n_fixed_effects_per_model
            + np.arange(n_fixed_effects_per_model)
        )

        if n_models == 2:
            perm_vectorized = np.concatenate(
                [
                    np.hstack((first_idx, second_idx)).flatten(),
                    indices_fixed_effects_1,
                    indices_fixed_effects_2,
                ]
            )
        elif n_models == 3:
            third_idx = (
                second_idx
                + n_temporal_nodes * n_spatial_nodes
                + n_fixed_effects_per_model
            )
            indices_fixed_effects_3 = (
                3 * n_temporal_nodes * n_spatial_nodes
                + 2 * n_fixed_effects_per_model
                + np.arange(n_fixed_effects_per_model)
            )
            perm_vectorized = np.concatenate(
                [
                    np.hstack((first_idx, second_idx, third_idx)).flatten(),
                    indices_fixed_effects_1,
                    indices_fixed_effects_2,
                    indices_fixed_effects_3,
                ]
            )

        return perm_vectorized

    def get_solver_parameters(self) -> dict:
        """Get the solver parameters."""
        diagonal_blocksize = self.n_models * self.n_spatial_nodes
        n_diag_blocks = self.n_temporal_nodes
        arrowhead_blocksize = self.n_fixed_effects_per_model * self.n_models

        param = {
            "diagonal_blocksize": diagonal_blocksize,
            "n_diag_blocks": n_diag_blocks,
            "arrowhead_blocksize": arrowhead_blocksize,
        }

        return param<|MERGE_RESOLUTION|>--- conflicted
+++ resolved
@@ -6,21 +6,14 @@
 from scipy.sparse import spmatrix
 
 from pyinla import ArrayLike, NDArray, sp, xp
-<<<<<<< HEAD
 from pyinla.configs.models_config import CoregionalModelConfig
 from pyinla.core.model import Model
-=======
-from pyinla.core.model import Model
-
-from pyinla.configs.models_config import CoregionalModelConfig
->>>>>>> bd2ec2ea
 from pyinla.core.prior_hyperparameters import PriorHyperparameters
 from pyinla.prior_hyperparameters import (
     GaussianPriorHyperparameters,
     PenalizedComplexityPriorHyperparameters,
 )
 from pyinla.submodels import RegressionSubModel, SpatialSubModel, SpatioTemporalSubModel
-
 from pyinla.utils import bdiag_tiling
 
 
@@ -206,22 +199,6 @@
         self.x: NDArray = xp.zeros(self.n_latent_parameters)
         self.y: NDArray = xp.zeros(self.n_observations)
         for i, model in enumerate(self.models):
-<<<<<<< HEAD
-            coo_model_a = model.a.tocoo()
-            a_data.append(coo_model_a.data)
-            # a_rows.append(coo_model_a.row)
-            a_rows.append(
-                coo_model_a.row
-                + self.n_observations_idx[i] * xp.ones(coo_model_a.row.size, dtype=int)
-            )
-            a_cols.append(
-                coo_model_a.col
-                + self.latent_parameters_idx[i]
-                * xp.ones(coo_model_a.col.size, dtype=int)
-            )
-
-=======
->>>>>>> bd2ec2ea
             self.x[
                 self.latent_parameters_idx[i] : self.latent_parameters_idx[i + 1]
             ] = model.x
@@ -243,19 +220,6 @@
             self.a = self.a[:, permutation_latent_variables]
             self.x = self.x[permutation_latent_variables]
 
-<<<<<<< HEAD
-        permutation_latent_variables = self._generate_permutation_indices_for_a(
-            self.n_temporal_nodes,
-            self.n_spatial_nodes,
-            self.n_models,
-            self.n_fixed_effects_per_model,
-        )
-
-        self.a = self.a[:, permutation_latent_variables]
-        self.x = self.x[permutation_latent_variables]
-
-=======
->>>>>>> bd2ec2ea
         # --- Recurrent variables
         self.Q_prior = None
         self.Q_prior_data_mapping = [0]
@@ -366,27 +330,12 @@
         # Apply the permutation to the Qprior_st
         if self.coregionalization_type == "spatio_temporal":
             # Permute matrix
-<<<<<<< HEAD
             p_vec = self._generate_permutation_indices(
                 self.n_temporal_nodes, self.n_spatial_nodes, self.n_models
             )
-
-            # permute Q
-            Qprior_st_perm = Qprior_st[p_vec, :][:, p_vec]
-
-        if Q_r != []:
-            # if Q_r:
-            # Qprior_reg = sp.sparse.bmat([[Q] for Q in Q_r]).tocsc()
-            # self.Q_prior = sp.sparse.bmat([[Qprior_st_perm, None], [None, Qprior_reg]]).tocsc()
-
-            # Qprior_reg = bdiag_tilling(Q_r)
-            # self.Q_prior = bdiag_tilling([Qprior_st_perm, Qprior_reg])
-=======
-            p_vec = self._generate_permutation_indices(self.n_temporal_nodes, self.n_spatial_nodes, self.n_models)
             Qprior_st_perm = Qprior_st[p_vec, :][:, p_vec]
         else:
             Qprior_st_perm = Qprior_st
->>>>>>> bd2ec2ea
 
         if Q_r != []:
             Qprior_reg = bdiag_tiling(Q_r).tocsc()
@@ -458,14 +407,6 @@
 
         return information_vector
 
-<<<<<<< HEAD
-    def evaluate_likelihood(
-        self,
-        eta: NDArray,
-    ) -> float:
-        # print("\nin evaluate likelihood:")
-        likelihood: float = 0.0
-=======
     def is_likelihood_gaussian(self) -> bool:
         """Check if the likelihood is Gaussian."""
         for model in self.models:
@@ -473,12 +414,11 @@
                 return False
         return True
 
-    def evaluate_likelihood(self, 
-            eta: NDArray,
-        ) -> float:
-
-        likelihood: float = 0.
->>>>>>> bd2ec2ea
+    def evaluate_likelihood(
+        self,
+        eta: NDArray,
+    ) -> float:
+        likelihood: float = 0.0
         for i, model in enumerate(self.models):
             likelihood += model.likelihood.evaluate_likelihood(
                 eta=eta[self.n_observations_idx[i] : self.n_observations_idx[i + 1]],
@@ -552,19 +492,13 @@
 
         return perm_vectorized
 
-<<<<<<< HEAD
-    def _generate_permutation_indices_for_a(
-=======
     def _generate_permutation_indices_for_a_new(
->>>>>>> bd2ec2ea
         self,
         n_temporal_nodes: int,
         n_spatial_nodes: int,
         n_models: int,
         n_fixed_effects_per_model: int,
     ):
-<<<<<<< HEAD
-=======
         """
         Generate a permutation vector containing indices in the pattern:
         [0:block_size, n*block_size:(n+1)*block_size, 1*block_size:(1+1)*block_size, (n+1)*block_size:(n+1+1)*block_size, ...]
@@ -623,8 +557,13 @@
 
         return perm_vectorized
 
-    def _generate_permutation_indices_for_a(self, n_temporal_nodes: int, n_spatial_nodes: int, n_models: int, n_fixed_effects_per_model: int):
->>>>>>> bd2ec2ea
+    def _generate_permutation_indices_for_a(
+        self,
+        n_temporal_nodes: int,
+        n_spatial_nodes: int,
+        n_models: int,
+        n_fixed_effects_per_model: int,
+    ):
         """
         Generate a permutation vector containing indices in the pattern:
         [0:block_size, n*block_size:(n+1)*block_size, 1*block_size:(1+1)*block_size, (n+1)*block_size:(n+1+1)*block_size, ...]
