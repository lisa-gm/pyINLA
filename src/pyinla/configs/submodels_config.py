# Copyright 2024-2025 pyINLA authors. All rights reserved.

import tomllib
from abc import ABC, abstractmethod
from typing import Literal

from pydantic import BaseModel, ConfigDict, Field, PositiveInt
from typing_extensions import Annotated

from pyinla.__init__ import ArrayLike, NDArray, xp
from pyinla.configs.priorhyperparameters_config import PriorHyperparametersConfig, BetaPriorHyperparametersConfig, GaussianMVNPriorHyperparametersConfig
from pyinla.configs.priorhyperparameters_config import (
    parse_config as parse_priorhyperparameters_config,
)
from pyinla.utils import scaled_logit


class SubModelConfig(BaseModel, ABC):
    model_config = ConfigDict(extra="forbid", arbitrary_types_allowed=True)

    # Input folder for this specific submodel
    input_dir: str = None
<<<<<<< HEAD
    type: Literal["spatio_temporal", "spatial", "regression"] = None
=======
    type: Literal["spatio_temporal", "regression", "brainiac"] = None
>>>>>>> a842944d

    @abstractmethod
    def read_hyperparameters(self) -> tuple[ArrayLike, list]: ...


class RegressionSubModelConfig(SubModelConfig):
    n_fixed_effects: Annotated[int, Field(strict=True, ge=1)] = 1
    fixed_effects_prior_precision: float = 0.001

    def read_hyperparameters(self):
        return xp.array([]), []


class SpatioTemporalSubModelConfig(SubModelConfig):
    spatial_domain_dimension: PositiveInt = 2

    # --- Model hyperparameters in the interpretable scale ---
    r_s: float = None  # Spatial range
    r_t: float = None  # Temporal range
    sigma_st: float = None  # Spatio-temporal variation

    ph_s: PriorHyperparametersConfig = None
    ph_t: PriorHyperparametersConfig = None
    ph_st: PriorHyperparametersConfig = None

    manifold: Literal["plane", "sphere"] = "plane"

    def read_hyperparameters(self):
        theta = xp.array([self.r_s, self.r_t, self.sigma_st])
        theta_keys = ["r_s", "r_t", "sigma_st"]

        return theta, theta_keys


class SpatialSubModelConfig(SubModelConfig):
    spatial_domain_dimension: PositiveInt = 2

    # --- Model hyperparameters in the interpretable scale ---
    r_s: float = None  # Spatial range
    sigma_e: float = None  # Spatial variation

    ph_s: PriorHyperparametersConfig = None
    ph_e: PriorHyperparametersConfig = None

    def read_hyperparameters(self):
        theta = xp.array([self.r_s, self.sigma_e])
        theta_keys = ["r_s", "sigma_e"]

        return theta, theta_keys


class TemporalSubModelConfig(SubModelConfig): ...


<<<<<<< HEAD
""" class CoregionalizationSubModelConfig(SubModelConfig):

    submodel_type: Literal["spatial", "spatio-temporal"] = None
    num_vars: PositiveInt = 2

    if num_vars != 2 or num_vars != 3:
        raise ValueError("Invalid number of variables. Must be 1,2 or 3.")

    submodel_config_list = []
    if submodel_type == "spatial":
        for i in range(num_vars):
            submodel_config_list.append(SpatialSubModelConfig)

    elif submodel_type == "spatio-temporal":
        for i in range(num_vars):
            submodel_config_list.append(SpatioTemporalSubModelConfig)

    # import quantities from submodels

    # scaling parameter
    sigma_z1: float = None
    sigma_z2: float = None
    lambda1: float = None

    ph_sigma_z1: PriorHyperparametersConfig = None
    ph_sigma_z2: PriorHyperparametersConfig = None
    ph_lambda1: PriorHyperparametersConfig = None

    if num_vars == 3:
        sigma_z3: float = None
        lambda2: float = None
        lambda3: float = None

        ph_sigma_z3: PriorHyperparametersConfig = None
        ph_lambda2: PriorHyperparametersConfig = None
        ph_lambda3: PriorHyperparametersConfig = None

    def read_hyperparameters(self):

        for i in range(self.num_vars):

            theta_1, theta_keys_1 = self.submodel_config_1.read_hyperparameters()
            theta_2, theta_keys_2 = self.submodel_config_2.read_hyperparameters()

        theta = xp.concatenate([theta_1, theta_2])
        theta_keys = theta_keys_1 + theta_keys_2

        return theta, theta_keys """
=======
class BrainiacSubModelConfig(SubModelConfig):
    # --- Hyperparameters ---
    h2: float = None
    h2_scaled: float = None
    alpha: NDArray = None 

    # --- Prior hyperparameters ---
    ph_h2: BetaPriorHyperparametersConfig = None
    ph_alpha: GaussianMVNPriorHyperparametersConfig = None

    def read_hyperparameters(self):

        # input of h2 is in (0,1), rescale to -/+ INF
        self.h2_scaled = scaled_logit(self.h2, direction="forward")

        theta = xp.concatenate(([self.h2_scaled], self.alpha))
        theta_keys = ["h2"] + [f"alpha_{i}" for i in range(len(self.alpha))]

        return theta, theta_keys
>>>>>>> a842944d


def parse_config(config: dict | str) -> SubModelConfig:
    if isinstance(config, str):
        with open(config, "rb") as f:
            config = tomllib.load(f)

    type = config.get("type")
    print("type: ", type)
    if type == "spatio_temporal":
        config["ph_s"] = parse_priorhyperparameters_config(config["ph_s"])
        config["ph_t"] = parse_priorhyperparameters_config(config["ph_t"])
        config["ph_st"] = parse_priorhyperparameters_config(config["ph_st"])
        return SpatioTemporalSubModelConfig(**config)
    elif type == "spatial":
        config["ph_s"] = parse_priorhyperparameters_config(config["ph_s"])
        config["ph_e"] = parse_priorhyperparameters_config(config["ph_e"])
        return SpatialSubModelConfig(**config)
    elif type == "regression":
        return RegressionSubModelConfig(**config)
    elif type == "brainiac":
        print("in brainiac parse config")
        print("config: ", config)
        config["ph_h2"] = parse_priorhyperparameters_config(config["ph_h2"])
        config["ph_alpha"] = parse_priorhyperparameters_config(config["ph_alpha"])
        return BrainiacSubModelConfig(**config)
    # Add more elif branches for other submodel types
    else:
        raise ValueError(f"Unknown submodel type: {type}")<|MERGE_RESOLUTION|>--- conflicted
+++ resolved
@@ -20,11 +20,7 @@
 
     # Input folder for this specific submodel
     input_dir: str = None
-<<<<<<< HEAD
-    type: Literal["spatio_temporal", "spatial", "regression"] = None
-=======
-    type: Literal["spatio_temporal", "regression", "brainiac"] = None
->>>>>>> a842944d
+    type: Literal["spatio_temporal", "spatial", "regression", "brainiac"] = None
 
     @abstractmethod
     def read_hyperparameters(self) -> tuple[ArrayLike, list]: ...
@@ -79,7 +75,6 @@
 class TemporalSubModelConfig(SubModelConfig): ...
 
 
-<<<<<<< HEAD
 """ class CoregionalizationSubModelConfig(SubModelConfig):
 
     submodel_type: Literal["spatial", "spatio-temporal"] = None
@@ -128,7 +123,8 @@
         theta_keys = theta_keys_1 + theta_keys_2
 
         return theta, theta_keys """
-=======
+
+
 class BrainiacSubModelConfig(SubModelConfig):
     # --- Hyperparameters ---
     h2: float = None
@@ -148,7 +144,6 @@
         theta_keys = ["h2"] + [f"alpha_{i}" for i in range(len(self.alpha))]
 
         return theta, theta_keys
->>>>>>> a842944d
 
 
 def parse_config(config: dict | str) -> SubModelConfig:
