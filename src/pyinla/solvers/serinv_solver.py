# Copyright 2024 pyINLA authors. All rights reserved.

import numpy as np
from numpy.typing import ArrayLike
from scipy.sparse import sparray

from pyinla.core.pyinla_config import PyinlaConfig
from pyinla.core.solver import Solver

from cupyx.profiler import time_range


try:
    from serinv import pobtaf, pobtas, pobtf
except ImportError:
    print("Serinv not installed. Please install serinv to use SerinvSolver.")

try:
    import cupy as cp
    import cupyx as cpx
except ImportError:
    print("CuPy not installed. Please install cupy to use GPU compute.")


class SerinvSolverCPU(Solver):
    """Serinv Solver class."""

    def __init__(
        self,
        pyinla_config: PyinlaConfig,
        diagonal_blocksize: int,
        arrowhead_blocksize: int,
        n_diagonal_blocks: int,
    ) -> None:
        """Initializes the SerinV solver."""
        super().__init__(pyinla_config)

        self.diagonal_blocksize = diagonal_blocksize
        self.arrowhead_blocksize = arrowhead_blocksize
        self.n_diagonal_blocks = n_diagonal_blocks
        self.dtype = np.float64

        # --- Initialize memory for BTA-array storage
        self.A_diagonal_blocks = np.empty(
            (self.n_diagonal_blocks, self.diagonal_blocksize, self.diagonal_blocksize),
            dtype=self.dtype,
        )
        self.A_lower_diagonal_blocks = np.empty(
            (
                self.n_diagonal_blocks - 1,
                self.diagonal_blocksize,
                self.diagonal_blocksize,
            ),
            dtype=self.dtype,
        )
        self.A_arrow_bottom_blocks = np.empty(
            (self.n_diagonal_blocks, self.arrowhead_blocksize, self.diagonal_blocksize),
            dtype=self.dtype,
        )
        self.A_arrow_tip_block = np.empty(
            (self.arrowhead_blocksize, self.arrowhead_blocksize),
            dtype=self.dtype,
        )

        # Print the allocated memory for the BTA-array
        total_bytes = (
            self.A_diagonal_blocks.nbytes
            + self.A_lower_diagonal_blocks.nbytes
            + self.A_arrow_bottom_blocks.nbytes
            + self.A_arrow_tip_block.nbytes
        )
        total_gb = total_bytes / (1024**3)
        print(f"Allocated memory for BTA-array: {total_gb:.2f} GB", flush=True)

        # --- Make aliases for L
        self.L_diagonal_blocks = self.A_diagonal_blocks
        self.L_lower_diagonal_blocks = self.A_lower_diagonal_blocks
        self.L_arrow_bottom_blocks = self.A_arrow_bottom_blocks
        self.L_arrow_tip_block = self.A_arrow_tip_block

<<<<<<< HEAD
        self.cholesky_computed: bool = False

    @time_range()
    def cholesky(self, A: sparray) -> None:
        """Compute Cholesky factor of input matrix."""

        with time_range('initializeBTAblocks', color_id=0):
            self._sparray_to_bta(A)

        with time_range('callPobtaf', color_id=0):
=======
    def cholesky(self, A: sparray, sparsity: str = "bta") -> None:
        """Compute Cholesky factor of input matrix."""

        if sparsity == "bta":
            self._sparray_to_structured(A, sparsity="bta")

>>>>>>> 3b19fd86
            (
                self.L_diagonal_blocks,
                self.L_lower_diagonal_blocks,
                self.L_arrow_bottom_blocks,
                self.L_arrow_tip_block,
            ) = pobtaf(
                self.A_diagonal_blocks,
                self.A_lower_diagonal_blocks,
                self.A_arrow_bottom_blocks,
                self.A_arrow_tip_block,
            )

        elif sparsity == "bt":

<<<<<<< HEAD
    @time_range()
    def solve(self, rhs: ArrayLike) -> ArrayLike:
        """Solve linear system using Cholesky factor."""
=======
            self._sparray_to_structured(A, sparsity="bt")
>>>>>>> 3b19fd86

            (
                self.L_diagonal_blocks,
                self.L_lower_diagonal_blocks,
            ) = pobtf(
                self.A_diagonal_blocks,
                self.A_lower_diagonal_blocks,
            )

            # Factorize the unconnected tip of the arrow
            self.L_arrow_tip_block[:, :] = np.linalg.cholesky(self.A_arrow_tip_block)

    def solve(self, rhs: ArrayLike, sparsity: str = "bta") -> ArrayLike:
        """Solve linear system using Cholesky factor."""

        if sparsity == "bta":
            return pobtas(
                self.L_diagonal_blocks,
                self.L_lower_diagonal_blocks,
                self.L_arrow_bottom_blocks,
                self.L_arrow_tip_block,
                rhs,
            )
        else:
            raise NotImplementedError("Solve is only supported for BTA sparsity")

    def logdet(self) -> float:
        """Compute logdet of input matrix using Cholesky factor."""

        logdet: float = 0.0

        for i in range(self.n_diagonal_blocks):
            logdet += np.sum(np.log(self.L_diagonal_blocks[i].diagonal()))

        logdet += np.sum(np.log(self.L_arrow_tip_block.diagonal()))

        return 2 * logdet

    def _sparray_to_structured(self, A: sparray, sparsity: str) -> None:
        """Map sparray to BT or BTA."""

        A_csr = A.tocsr()

        for i in range(self.n_diagonal_blocks):

            csr_slice = A_csr[
                i * self.diagonal_blocksize : (i + 1) * self.diagonal_blocksize,
                i * self.diagonal_blocksize : (i + 1) * self.diagonal_blocksize,
            ]

            self.A_diagonal_blocks[i, :, :] = csr_slice.todense()

            if i < self.n_diagonal_blocks - 1:
                csr_slice = A_csr[
                    (i + 1)
                    * self.diagonal_blocksize : (i + 2)
                    * self.diagonal_blocksize,
                    i * self.diagonal_blocksize : (i + 1) * self.diagonal_blocksize,
                ]

                self.A_lower_diagonal_blocks[i, :, :] = csr_slice.todense()

            if sparsity == "bta":
                csr_slice = A_csr[
                    -self.arrowhead_blocksize :,
                    i * self.diagonal_blocksize : (i + 1) * self.diagonal_blocksize,
                ]

                self.A_arrow_bottom_blocks[i, :, :] = csr_slice.todense()

        if sparsity == "bta":
            csr_slice = A_csr[-self.arrowhead_blocksize :, -self.arrowhead_blocksize :]

            self.A_arrow_tip_block[:, :] = csr_slice.todense()

    def full_inverse(self) -> ArrayLike:
        """Compute full inverse of A."""
        raise NotImplementedError

    def get_selected_inverse(self) -> sparray:
        """extract values of the inverse of A that are nonzero in A."""
        raise NotImplementedError

    def selected_inverse(self) -> sparray:
        """Compute inverse of nonzero sparsity pattern of L."""

        raise NotImplementedError

    def get_L(self, sparsity: str = "bta") -> ArrayLike:
        """Get L as a dense array."""

        n = self.diagonal_blocksize * self.n_diagonal_blocks

        if sparsity == "bta":
            n += self.arrowhead_blocksize

        L = np.zeros(
            (n, n),
            dtype=self.A_diagonal_blocks.dtype,
        )

        for i in range(self.n_diagonal_blocks):

            L[
                i * self.diagonal_blocksize : (i + 1) * self.diagonal_blocksize,
                i * self.diagonal_blocksize : (i + 1) * self.diagonal_blocksize,
            ] = self.A_diagonal_blocks[i, :, :]

            if i < self.n_diagonal_blocks - 1:
                L[
                    (i + 1)
                    * self.diagonal_blocksize : (i + 2)
                    * self.diagonal_blocksize,
                    i * self.diagonal_blocksize : (i + 1) * self.diagonal_blocksize,
                ] = self.A_lower_diagonal_blocks[i, :, :]

            if sparsity == "bta":
                L[
                    -self.arrowhead_blocksize :,
                    i * self.diagonal_blocksize : (i + 1) * self.diagonal_blocksize,
                ] = self.A_arrow_bottom_blocks[i, :, :]

        if sparsity == "bta":
            L[-self.arrowhead_blocksize :, -self.arrowhead_blocksize :] = (
                self.A_arrow_tip_block[:, :]
            )

        return L


class SerinvSolverGPU(Solver):
    """Serinv Solver class."""

    def __init__(
        self,
        pyinla_config: PyinlaConfig,
        diagonal_blocksize: int,
        arrowhead_blocksize: int,
        n_diagonal_blocks: int,
    ) -> None:
        """Initializes the SerinV solver."""
        super().__init__(pyinla_config)

        self.diagonal_blocksize = diagonal_blocksize
        self.arrowhead_blocksize = arrowhead_blocksize
        self.n_diagonal_blocks = n_diagonal_blocks
        self.dtype = np.float64

        # --- Initialize pinned-memory for BTA-array storage
        self.A_diagonal_blocks = cpx.empty_pinned(
            (self.n_diagonal_blocks, self.diagonal_blocksize, self.diagonal_blocksize),
            dtype=self.dtype,
        )
        self.A_lower_diagonal_blocks = cpx.empty_pinned(
            (
                self.n_diagonal_blocks - 1,
                self.diagonal_blocksize,
                self.diagonal_blocksize,
            ),
            dtype=self.dtype,
        )
        self.A_arrow_bottom_blocks = cpx.empty_pinned(
            (self.n_diagonal_blocks, self.arrowhead_blocksize, self.diagonal_blocksize),
            dtype=self.dtype,
        )
        self.A_arrow_tip_block = cpx.empty_pinned(
            (self.arrowhead_blocksize, self.arrowhead_blocksize),
            dtype=self.dtype,
        )

        # --- Initialize device-side BTA-array storage
        self.A_diagonal_blocks_d = cp.empty(
            (self.n_diagonal_blocks, self.diagonal_blocksize, self.diagonal_blocksize),
            dtype=self.dtype,
        )
        self.A_lower_diagonal_blocks_d = cp.empty(
            (
                self.n_diagonal_blocks - 1,
                self.diagonal_blocksize,
                self.diagonal_blocksize,
            ),
            dtype=self.dtype,
        )
        self.A_arrow_bottom_blocks_d = cp.empty(
            (self.n_diagonal_blocks, self.arrowhead_blocksize, self.diagonal_blocksize),
            dtype=self.dtype,
        )
        self.A_arrow_tip_block_d = cp.empty(
            (self.arrowhead_blocksize, self.arrowhead_blocksize),
            dtype=self.dtype,
        )

        # Print the allocated memory for the BTA-array
        total_bytes = (
            self.A_diagonal_blocks.nbytes
            + self.A_lower_diagonal_blocks.nbytes
            + self.A_arrow_bottom_blocks.nbytes
            + self.A_arrow_tip_block.nbytes
        )
        total_gb = total_bytes / (1024**3)
        print(f"Allocated memory for BTA-array: {total_gb:.2f} GB", flush=True)

        # --- Make aliases for L
        self.L_diagonal_blocks = self.A_diagonal_blocks
        self.L_lower_diagonal_blocks = self.A_lower_diagonal_blocks
        self.L_arrow_bottom_blocks = self.A_arrow_bottom_blocks
        self.L_arrow_tip_block = self.A_arrow_tip_block

        self.L_diagonal_blocks_d = self.A_diagonal_blocks_d
        self.L_lower_diagonal_blocks_d = self.A_lower_diagonal_blocks_d
        self.L_arrow_bottom_blocks_d = self.A_arrow_bottom_blocks_d
        self.L_arrow_tip_block_d = self.A_arrow_tip_block_d

    def cholesky(self, A: sparray, sparsity: str = "bta") -> None:
        """Compute Cholesky factor of input matrix."""

        if sparsity == "bta":
            self._sparray_to_structured(A, sparsity="bta")
            self._h2d_buffers(sparsity="bta")

            (
                self.L_diagonal_blocks_d,
                self.L_lower_diagonal_blocks_d,
                self.L_arrow_bottom_blocks_d,
                self.L_arrow_tip_block_d,
            ) = pobtaf(
                self.A_diagonal_blocks_d,
                self.A_lower_diagonal_blocks_d,
                self.A_arrow_bottom_blocks_d,
                self.A_arrow_tip_block_d,
            )

        elif sparsity == "bt":
            self._sparray_to_structured(A, sparsity="bt")
            self._h2d_buffers(sparsity="bt")

            (
                self.L_diagonal_blocks,
                self.L_lower_diagonal_blocks,
            ) = pobtf(
                self.A_diagonal_blocks,
                self.A_lower_diagonal_blocks,
            )

            # Factorize the unconnected tip of the arrow
            self.L_arrow_tip_block[:, :] = np.linalg.cholesky(self.A_arrow_tip_block)

    def solve(self, rhs: ArrayLike, sparsity: str = "bta") -> ArrayLike:
        """Solve linear system using Cholesky factor."""

        rhs_d = cp.asarray(rhs)

        if sparsity == "bta":
            X_d = pobtas(
                self.L_diagonal_blocks_d,
                self.L_lower_diagonal_blocks_d,
                self.L_arrow_bottom_blocks_d,
                self.L_arrow_tip_block_d,
                rhs_d,
            )

            return cp.asnumpy(X_d)
        else:
            raise NotImplementedError("Solve is only supported for BTA sparsity")

    def logdet(self) -> float:
        """Compute logdet of input matrix using Cholesky factor."""

        logdet: float = 0.0

        for i in range(self.n_diagonal_blocks):
            logdet += cp.sum(cp.log(self.L_diagonal_blocks_d[i].diagonal()))

        logdet += cp.sum(cp.log(self.L_arrow_tip_block_d.diagonal()))
        logdet = 2 * logdet

        return cp.asnumpy(logdet)

    def _sparray_to_structured(self, A: sparray, sparsity: str) -> None:
        """Map sparray to BT or BTA."""

        A_csr = A.tocsr()

        for i in range(self.n_diagonal_blocks):

            csr_slice = A_csr[
                i * self.diagonal_blocksize : (i + 1) * self.diagonal_blocksize,
                i * self.diagonal_blocksize : (i + 1) * self.diagonal_blocksize,
            ]

            self.A_diagonal_blocks[i, :, :] = csr_slice.todense()

            if i < self.n_diagonal_blocks - 1:
                csr_slice = A_csr[
                    (i + 1)
                    * self.diagonal_blocksize : (i + 2)
                    * self.diagonal_blocksize,
                    i * self.diagonal_blocksize : (i + 1) * self.diagonal_blocksize,
                ]

                self.A_lower_diagonal_blocks[i, :, :] = csr_slice.todense()

            if sparsity == "bta":
                csr_slice = A_csr[
                    -self.arrowhead_blocksize :,
                    i * self.diagonal_blocksize : (i + 1) * self.diagonal_blocksize,
                ]

                self.A_arrow_bottom_blocks[i, :, :] = csr_slice.todense()

        if sparsity == "bta":
            csr_slice = A_csr[-self.arrowhead_blocksize :, -self.arrowhead_blocksize :]

            self.A_arrow_tip_block[:, :] = csr_slice.todense()

    def _h2d_buffers(self, sparsity: str) -> None:
        """Copy data from host to device."""

        self.A_diagonal_blocks_d.set(arr=self.A_diagonal_blocks)
        self.A_lower_diagonal_blocks_d.set(arr=self.A_lower_diagonal_blocks)

        if sparsity == "bta":
            self.A_arrow_bottom_blocks_d.set(arr=self.A_arrow_bottom_blocks)

        self.A_arrow_tip_block_d.set(arr=self.A_arrow_tip_block)

    def _d2h_buffers(self, sparsity: str) -> None:
        """Copy data from host to device."""

        self.A_diagonal_blocks_d.get(out=self.A_diagonal_blocks)
        self.A_lower_diagonal_blocks_d.get(out=self.A_lower_diagonal_blocks)

        if sparsity == "bta":
            self.A_arrow_bottom_blocks_d.get(out=self.A_arrow_bottom_blocks)

        self.A_arrow_tip_block_d.get(out=self.A_arrow_tip_block)

    def full_inverse(self) -> ArrayLike:
        """Compute full inverse of A."""
        raise NotImplementedError

    def get_selected_inverse(self) -> sparray:
        """extract values of the inverse of A that are nonzero in A."""
        raise NotImplementedError

    def selected_inverse(self) -> sparray:
        """Compute inverse of nonzero sparsity pattern of L."""

        raise NotImplementedError

    def get_L(self, sparsity: str = "bta") -> ArrayLike:
        """Get L as a dense array."""

        n = self.diagonal_blocksize * self.n_diagonal_blocks

        if sparsity == "bta":
            n += self.arrowhead_blocksize

        L = np.zeros(
            (n, n),
            dtype=self.A_diagonal_blocks.dtype,
        )

        self._d2h_buffers(sparsity)

        for i in range(self.n_diagonal_blocks):

            L[
                i * self.diagonal_blocksize : (i + 1) * self.diagonal_blocksize,
                i * self.diagonal_blocksize : (i + 1) * self.diagonal_blocksize,
            ] = self.A_diagonal_blocks[i, :, :]

            if i < self.n_diagonal_blocks - 1:
                L[
                    (i + 1)
                    * self.diagonal_blocksize : (i + 2)
                    * self.diagonal_blocksize,
                    i * self.diagonal_blocksize : (i + 1) * self.diagonal_blocksize,
                ] = self.A_lower_diagonal_blocks[i, :, :]

            if sparsity == "bta":
                L[
                    -self.arrowhead_blocksize :,
                    i * self.diagonal_blocksize : (i + 1) * self.diagonal_blocksize,
                ] = self.A_arrow_bottom_blocks[i, :, :]

        if sparsity == "bta":
            L[-self.arrowhead_blocksize :, -self.arrowhead_blocksize :] = (
                self.A_arrow_tip_block[:, :]
            )

        return L<|MERGE_RESOLUTION|>--- conflicted
+++ resolved
@@ -78,58 +78,47 @@
         self.L_arrow_bottom_blocks = self.A_arrow_bottom_blocks
         self.L_arrow_tip_block = self.A_arrow_tip_block
 
-<<<<<<< HEAD
-        self.cholesky_computed: bool = False
-
     @time_range()
-    def cholesky(self, A: sparray) -> None:
-        """Compute Cholesky factor of input matrix."""
-
-        with time_range('initializeBTAblocks', color_id=0):
-            self._sparray_to_bta(A)
-
-        with time_range('callPobtaf', color_id=0):
-=======
     def cholesky(self, A: sparray, sparsity: str = "bta") -> None:
         """Compute Cholesky factor of input matrix."""
 
-        if sparsity == "bta":
-            self._sparray_to_structured(A, sparsity="bta")
-
->>>>>>> 3b19fd86
-            (
-                self.L_diagonal_blocks,
-                self.L_lower_diagonal_blocks,
-                self.L_arrow_bottom_blocks,
-                self.L_arrow_tip_block,
-            ) = pobtaf(
-                self.A_diagonal_blocks,
-                self.A_lower_diagonal_blocks,
-                self.A_arrow_bottom_blocks,
-                self.A_arrow_tip_block,
-            )
-
-        elif sparsity == "bt":
-
-<<<<<<< HEAD
+        with time_range("createBTAblocks", color_id=0):
+            if sparsity == "bta":
+                with time_range('initializeBTAblocks', color_id=0):
+                    self._sparray_to_structured(A, sparsity="bta")
+
+                with time_range('callPobtaf', color_id=0):
+                    (
+                        self.L_diagonal_blocks,
+                        self.L_lower_diagonal_blocks,
+                        self.L_arrow_bottom_blocks,
+                        self.L_arrow_tip_block,
+                    ) = pobtaf(
+                        self.A_diagonal_blocks,
+                        self.A_lower_diagonal_blocks,
+                        self.A_arrow_bottom_blocks,
+                        self.A_arrow_tip_block,
+                    )
+
+            elif sparsity == "bt":
+                with time_range('initializeBTblocks', color_id=0):
+                    self._sparray_to_structured(A, sparsity="bt")
+
+                with time_range('callPobtaf', color_id=0):
+                    (
+                        self.L_diagonal_blocks,
+                        self.L_lower_diagonal_blocks,
+                    ) = pobtf(
+                        self.A_diagonal_blocks,
+                        self.A_lower_diagonal_blocks,
+                    )
+
+                with time_range('npCholesky', color_id=0):
+                    # Factorize the unconnected tip of the arrow
+                    self.L_arrow_tip_block[:, :] = np.linalg.cholesky(self.A_arrow_tip_block)
+
+
     @time_range()
-    def solve(self, rhs: ArrayLike) -> ArrayLike:
-        """Solve linear system using Cholesky factor."""
-=======
-            self._sparray_to_structured(A, sparsity="bt")
->>>>>>> 3b19fd86
-
-            (
-                self.L_diagonal_blocks,
-                self.L_lower_diagonal_blocks,
-            ) = pobtf(
-                self.A_diagonal_blocks,
-                self.A_lower_diagonal_blocks,
-            )
-
-            # Factorize the unconnected tip of the arrow
-            self.L_arrow_tip_block[:, :] = np.linalg.cholesky(self.A_arrow_tip_block)
-
     def solve(self, rhs: ArrayLike, sparsity: str = "bta") -> ArrayLike:
         """Solve linear system using Cholesky factor."""
 
