--- conflicted
+++ resolved
@@ -8,14 +8,11 @@
     set_device,
 )
 from pyinla.utils.host import get_host_configuration
-<<<<<<< HEAD
 from pyinla.utils.link_functions import sigmoid
 from pyinla.utils.multiprocessing import allreduce, bcast, print_msg, synchronize, get_active_comm, smartsplit
 from pyinla.utils.spmatrix_utils import bdiag_tiling
-=======
 from pyinla.utils.link_functions import sigmoid, cloglog, scaled_logit
 from pyinla.utils.multiprocessing import allreduce, bcast, print_msg, synchronize
->>>>>>> a842944d
 
 __all__ = [
     "get_available_devices",
